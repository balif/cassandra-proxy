--- conflicted
+++ resolved
@@ -1,747 +1,743 @@
-/*
- * Copyright Microsoft Corporation
- *
- * Licensed under the Apache License, Version 2.0 (the "License");
- * you may not use this file except in compliance with the License.
- * You may obtain a copy of the License at
- *
- * http://www.apache.org/licenses/LICENSE-2.0
- *
- * Unless required by applicable law or agreed to in writing, software
- * distributed under the License is distributed on an "AS IS" BASIS,
- * WITHOUT WARRANTIES OR CONDITIONS OF ANY KIND, either express or implied.
- * See the License for the specific language governing permissions and
- * limitations under the License.
- */
-
-package com.microsoft.azure.cassandraproxy;
-
-import ch.qos.logback.classic.Level;
-import com.datastax.oss.protocol.internal.*;
-import com.datastax.oss.protocol.internal.request.Batch;
-import com.datastax.oss.protocol.internal.request.Prepare;
-import com.datastax.oss.protocol.internal.request.Query;
-import com.datastax.oss.protocol.internal.response.Error;
-import com.datastax.oss.protocol.internal.response.result.ColumnSpec;
-import com.datastax.oss.protocol.internal.response.result.DefaultRows;
-import com.datastax.oss.protocol.internal.response.result.Prepared;
-import com.datastax.oss.protocol.internal.response.result.Rows;
-import io.micrometer.core.instrument.*;
-import io.micrometer.core.instrument.Timer;
-import io.vertx.core.*;
-import io.vertx.core.buffer.Buffer;
-import io.vertx.core.cli.*;
-import io.vertx.core.http.HttpServerOptions;
-import io.vertx.core.impl.ConcurrentHashSet;
-import io.vertx.core.json.JsonObject;
-import io.vertx.core.net.*;
-import io.vertx.micrometer.MicrometerMetricsOptions;
-import io.vertx.micrometer.VertxPrometheusOptions;
-import io.vertx.micrometer.backends.BackendRegistries;
-
-import java.net.InetAddress;
-import java.net.UnknownHostException;
-import java.nio.ByteBuffer;
-import java.util.*;
-import java.util.concurrent.ConcurrentHashMap;
-import java.util.concurrent.TimeUnit;
-
-import org.slf4j.Logger;
-import org.slf4j.LoggerFactory;
-
-import java.util.regex.Pattern;
-
-
-/*-h localhost localhost --proxy-pem-keyfile /home/german/Project/cassandra-proxy/src/main/resources/server.pem --proxy-pem-certfile /home/german/Project/cassandra-proxy/src/main/resources/server.key*/
-public class Proxy extends AbstractVerticle {
-    public static final String UUID = "UUID()";
-    public static final String NOW = "NOW()";
-    private static final Logger LOG = LoggerFactory.getLogger(Proxy.class);
-    public static final String CASSANDRA_SERVER_PORT = "29042";
-    public static final String PROTOCOL_VERSION = "protocol-version";
-    private static final String PEERS = "SYSTEM.PEERS";
-    private static final String PEERS_V2 = "SYSTEM.PEERS_V2";
-    public static final BufferCodec BUFFER_CODEC = new BufferCodec();
-    private static CommandLine commandLine;
-    private BufferCodec bufferCodec = BUFFER_CODEC;
-    private FrameCodec<BufferCodec.PrimitiveBuffer> serverCodec = FrameCodec.defaultServer(bufferCodec, Compressor.none());
-    private FrameCodec<BufferCodec.PrimitiveBuffer> clientCodec = FrameCodec.defaultClient(bufferCodec, Compressor.none());
-    private final UUIDGenWrapper uuidGenWrapper;
-    private Credential credential;
-    private Pattern pattern;
-    private Set<ByteBuffer> filterPreparedQueries = new ConcurrentHashSet<>();
-    private Map<ByteBuffer, Prepare> prepareMap = new ConcurrentHashMap<>();
-    private Map<InetAddress, InetAddress> ghostProxyMap = Collections.unmodifiableMap(new HashMap<>());
-    //TODO Move to cmd params
-
-
-
-    public Proxy() {
-        this.uuidGenWrapper = new UUIDGenWrapper();
-    }
-
-    //for tests
-    public Proxy(UUIDGenWrapper uuidGenWrapper, FrameCodec<BufferCodec.PrimitiveBuffer> serverCodec, FrameCodec<BufferCodec.PrimitiveBuffer> clientCodec) {
-        this.uuidGenWrapper = uuidGenWrapper;
-        this.serverCodec = serverCodec;
-        this.clientCodec = clientCodec;
-    }
-
-    public static void main(String[] args) {
-        CLI cli = CliBuilder.build();
-
-        // TODO: Add trust store, client certs, etc.
-
-        try {
-            commandLine = cli.parse(Arrays.asList(args));
-        } catch (CLIException e) {
-            help(cli);
-            System.exit(-1);
-        }
-
-        // The parsing does not fail and let you do:
-        if (!commandLine.isValid() && commandLine.isAskingForHelp()) {
-            help(cli);
-            System.exit(-1);
-        }
-
-        for (Option o : cli.getOptions()) {
-            if (o.getName().contains("password")) {
-                LOG.info(o.getName() + " : " + "***");
-            } else {
-                LOG.info(o.getName() + " : " + commandLine.getOptionValue(o.getName()));
-            }
-        }
-
-        for (Argument a : cli.getArguments()) {
-            LOG.info(a.getArgName() + " : " + commandLine.getArgumentValue(a.getArgName()));
-        }
-
-        LOG.info("Cassandra Proxy starting...");
-
-        // set log level
-        ch.qos.logback.classic.Logger root = (ch.qos.logback.classic.Logger) LoggerFactory.getLogger(org.slf4j.Logger.ROOT_LOGGER_NAME);
-        if ((Boolean)commandLine.getOptionValue("debug")) {
-            root.setLevel(Level.DEBUG);
-        } else {
-            root.setLevel(Level.WARN);
-        }
-
-        VertxOptions options = new VertxOptions();
-        //  Micrometer
-        if ((Boolean) commandLine.getOptionValue("metrics")) {
-            options.setMetricsOptions(
-                    new MicrometerMetricsOptions()
-                            .setPrometheusOptions(new VertxPrometheusOptions().setEnabled(true)
-                                    .setStartEmbeddedServer(true)
-                                    .setEmbeddedServerOptions(new HttpServerOptions().setPort(commandLine.getOptionValue("metrics-port"))))
-                            .setEnabled(true)
-                            .setJvmMetricsEnabled(true));
-            LOG.info("Cassandra Proxy Metrics at port: {}", (Integer) commandLine.getOptionValue("metrics-port"));
-        }
-
-        Vertx vertx = Vertx.vertx(options);
-        for (int i = 0; i < (Integer) commandLine.getOptionValue("threads"); i++) {
-            vertx.deployVerticle(new Proxy());
-        }
-    }
-
-    private static void help(CLI cli) {
-        StringBuilder builder = new StringBuilder();
-        cli.usage(builder);
-    }
-
-    @Override
-    public void start() throws Exception {
-
-        NetServerOptions options = new NetServerOptions().setPort(commandLine.getOptionValue("proxy-port"));
-        if (commandLine.getOptionValue("proxy-pem-keyfile") != null && commandLine.getOptionValue("proxy-pem-certfile") != null && commandLine.getOptionValue("proxy-jks-file") == null) {
-            PemKeyCertOptions pemOptions = new PemKeyCertOptions();
-            pemOptions.addCertPath(commandLine.getOptionValue("proxy-pem-certfile"))
-                    .addKeyPath(commandLine.getOptionValue("proxy-pem-keyfile"));
-            options.setSsl(true).setPemKeyCertOptions(pemOptions);
-        } else if (commandLine.getOptionValue("proxy-pem-keyfile") != null || commandLine.getOptionValue("proxy-pem-certfile") != null) {
-            LOG.error("Both proxy-pem-keyfile and proxy-pem-certfile need to be set for TLS");
-            System.exit(-1);
-        } else if (commandLine.getOptionValue("proxy-pem-keyfile") != null && commandLine.getOptionValue("proxy-pem-certfile") != null && commandLine.getOptionValue("proxy-jks-file") != null) {
-            LOG.error("Only proxy-pem-keyfile and proxy-pem-certfile OR proxy-jks-file can to be set for TLS");
-            System.exit(-1);
-        } else if (commandLine.getOptionValue("proxy-jks-file") != null) {
-            JksOptions jksOptions = new JksOptions();
-            jksOptions.setPath(commandLine.getOptionValue("proxy-jks-file"))
-                    .setPassword(commandLine.getOptionValue("proxy-jks-password"));
-            options.setSsl(true).setKeyStoreOptions(jksOptions);
-        }
-
-        String username = commandLine.getOptionValue("target-username");
-        String password = commandLine.getOptionValue("target-password");
-        if (username != null && username.length() > 0 && password != null && password.length() > 0) {
-            credential = new Credential(username, password);
-<<<<<<< HEAD
-        } else if ((username != null && username.length() > 0) || password != null && password.length() > 0) {
-=======
-        } else if ((username!=null && username.length()>0 ) || password != null && password.length()>0) {
->>>>>>> cd62d9c1
-            LOG.error("Both target-username and target-password need to be set if you have different accounts on the target system");
-            System.exit(-1);
-        }
-
-        List<String> protocolVersions = new ArrayList<>();
-        if (commandLine.getOptionValues(PROTOCOL_VERSION) != null) {
-            for (Object protocolVersion : commandLine.getOptionValues(PROTOCOL_VERSION)) {
-                protocolVersions.add(protocolVersion + "/v" + protocolVersion);
-            }
-        }
-
-        if (commandLine.getOptionValue("filter-tables") != null) {
-            pattern = Pattern.compile(commandLine.getOptionValue("filter-tables"));
-        }
-
-        // set GhostProxy
-        if (commandLine.getOptionValue("ghostIps") != null) {
-            JsonObject object = null;
-            try {
-                object = new JsonObject((String) commandLine.getOptionValue("ghostIps"));
-            } catch (Exception e) {
-                LOG.error("Error parsing --ghostIps ", e);
-            }
-            Map<InetAddress, InetAddress> map = new HashMap<>();
-            for (Map.Entry<String, Object> ips : object) {
-                if (!(ips.getValue() instanceof String)) {
-                    LOG.error("Can't parse ghotsIp" + object);
-                    System.exit(1);
-                }
-                map.put(InetAddress.getByName(ips.getKey()), InetAddress.getByName((String) ips.getValue()));
-            }
-            this.ghostProxyMap = Collections.unmodifiableMap(map);
-        }
-
-        int idleTimeOut = commandLine.getOptionValue("tcp-idle-time-out");
-        options.setIdleTimeout(idleTimeOut);
-        options.setIdleTimeoutUnit(TimeUnit.SECONDS);
-
-        NetServer server = vertx.createNetServer(options);
-
-        server.connectHandler(socket -> {
-            // increase the buffer for back pressure
-            socket.setWriteQueueMaxSize((Integer) commandLine.getOptionValue("write-buffer-size"));
-            ProxyClient client1 = new ProxyClient(commandLine.getOptionValue("source-identifier"), socket, protocolVersions, commandLine.getOptionValues("cql-version"), commandLine.getOptionValues("compression"), commandLine.getOptionValue("compression-enabled"), commandLine.getOptionValue("metrics"), commandLine.getOptionValue("wait"), null, null);
-            Future c1 = client1.start(vertx, commandLine.getArgumentValue("source"), commandLine.getOptionValue("source-port"), !(Boolean) commandLine.getOptionValue("disable-source-tls"), idleTimeOut);
-
-            ProxyClient client2 = new ProxyClient(commandLine.getOptionValue("target-identifier"), (Boolean) commandLine.getOptionValue("metrics"), credential, KeyspaceReplacer.buildFromCli(commandLine));
-            Future c2 = client2.start(vertx, commandLine.getArgumentValue("target"), commandLine.getOptionValue("target-port"), !(Boolean) commandLine.getOptionValue("disable-target-tls"), idleTimeOut);
-            LOG.info("Connection to both Cassandra servers up)");
-            FastDecode fastDecode = FastDecode.newFixed(socket, buffer -> {
-
-                try {
-                    if (client1.isClosed() || ((Boolean) commandLine.getOptionValue("dest-close") && client2.isClosed())) {
-                        client1.close();
-                        client2.close();
-                        socket.end();
-                        LOG.info("Connection closed!");
-                        return;
-                    }
-                    final long startTime = System.nanoTime();
-                    final int opcode = buffer.getByte(4);
-                    FastDecode.State state = FastDecode.quickLook(buffer);
-                    // Check if we support the protocol version
-                    if (commandLine.getOptionValues(PROTOCOL_VERSION) != null && !commandLine.getOptionValues(PROTOCOL_VERSION).isEmpty()) {
-                        int protocolVersion = buffer.getByte(0) & 0b0111_1111;
-                        if (!isProtocolSupported(protocolVersion)) {
-                            LOG.info("Downgrading Protocol from {}", protocolVersion);
-                            writeToClientSocket(socket, client1, client2, errorProtocolNotSupported(buffer, startTime, opcode, state, protocolVersion));
-                            return;
-                        }
-                    }
-
-                    Frame decoded = null;
-
-                    if ((Boolean) commandLine.getOptionValue("uuid")
-                            && (state == FastDecode.State.query || state == FastDecode.State.execute)
-                            && scanForUUID(buffer)) {
-                        buffer = handleUUID(buffer);
-                    }
-
-                    boolean ghostProxy = (!ghostProxyMap.isEmpty())
-                            && state == FastDecode.State.query && (scanForPeers(buffer) || scanForPeersV2(buffer));
-
-                    Prepare keyspaceTable = null;
-                    if (state == FastDecode.State.prepare) {
-                        // we need to check out the prepared statement
-                        BufferCodec.PrimitiveBuffer buffer2 = BufferCodec.createPrimitiveBuffer(buffer);
-                        decoded = serverCodec.decode(buffer2);
-                        keyspaceTable = (Prepare) decoded.message;
-                    }
-                    final Prepare prepareCache = keyspaceTable;
-
-                    boolean onlySource = client2.isClosed(); //only write to source if destination is closed
-                    if (onlySource) {
-                        if (state == FastDecode.State.query) {
-                            LOG.error("Destination down - writing only to source. Query: " + FastDecode.getQuery(buffer));
-                        } else if (state == FastDecode.State.execute) {
-                            byte[] b = FastDecode.getQueryId(buffer);
-                            Prepare prepare = prepareMap.get(ByteBuffer.wrap(b));
-                            if (prepare != null) {
-                                LOG.error("Destination down - writing only to source. Prepared Statement Keyspace: " + prepare.keyspace + " Query: " + prepare.cqlQuery);
-                            } else {
-                                LOG.error("Destination down - writing only to source. Prepared Statement not found");
-                            }
-                        }
-                    }
-
-                    if (pattern != null) {
-                        if (state == FastDecode.State.prepare) {
-                            // we need to check out the prepared statement
-                            if (decoded == null) {
-                                BufferCodec.PrimitiveBuffer buffer2 = BufferCodec.createPrimitiveBuffer(buffer);
-                                decoded = serverCodec.decode(buffer2);
-                            }
-                            Prepare p = (Prepare) decoded.message;
-                            if (pattern.matcher(p.cqlQuery).matches()) {
-                                onlySource = true;
-                            }
-                        } else if (state == FastDecode.State.execute) {
-                            byte[] queryId = FastDecode.getQueryId(buffer);
-                            if (filterPreparedQueries.contains(ByteBuffer.wrap(queryId))) {
-                                onlySource = true;
-                            }
-                        } else if (state == FastDecode.State.query) {
-                            if (buffer.getByte(4) == ProtocolConstants.Opcode.BATCH) {
-                                LOG.warn("Filtering batch is not supported");
-                            } else {
-                                String query = FastDecode.getQuery(buffer);
-                                if (pattern.matcher(query).matches()) {
-                                    onlySource = true;
-                                }
-                            }
-                        }
-                    }
-
-                    final long endTime = System.nanoTime();
-                    final Buffer clientBuffer = buffer;
-                    Future<Buffer> f1 = client1.writeToServer(buffer).future();
-                    if (!onlySource) {
-                        Future<Buffer> f2 = client2.writeToServer(buffer).future();
-                        CompositeFuture.all(f1, f2).onComplete(e -> {
-                            Buffer buf = f1.result();
-                            FastDecode.State sourceState = FastDecode.quickLook(buf);
-                            if (state == FastDecode.State.prepare && !(buf.equals(f2.result()))) {
-                                // check if we need to substitute
-                                BufferCodec.PrimitiveBuffer buffer2 = BufferCodec.createPrimitiveBuffer(buf);
-                                Frame r1 = clientCodec.decode(buffer2);
-                                buffer2 = BufferCodec.createPrimitiveBuffer(f2.result());
-                                Frame r2 = clientCodec.decode(buffer2);
-                                if ((r1.message instanceof Prepared) && (r2.message instanceof Prepared)) {
-                                    Prepared res1 = (Prepared) r1.message;
-                                    Prepared res2 = (Prepared) r2.message;
-                                    if (res1.preparedQueryId != res2.preparedQueryId) {
-                                        LOG.info("md5 of prepared statements differ between source and target -- need to substitute");
-                                        client2.addPrepareSubstitution(res1.preparedQueryId, res2.preparedQueryId);
-                                        LOG.debug("substituting {} for {}", res1.preparedQueryId, res2.preparedQueryId);
-                                    }
-                                }
-                            }
-                            if (prepareCache != null) {
-                                BufferCodec.PrimitiveBuffer buffer2 = BufferCodec.createPrimitiveBuffer(buf);
-                                Frame r1 = clientCodec.decode(buffer2);
-                                if (r1.message instanceof Prepared) {
-                                    Prepared res1 = (Prepared) r1.message;
-                                    prepareMap.put(ByteBuffer.wrap(res1.preparedQueryId), prepareCache);
-                                }
-                            }
-
-                            if (ghostProxy && sourceState == FastDecode.State.result) {
-                                buf = ghostProxySubstitution(buf);
-                            }
-
-                            boolean unprepared = checkUnpreparedTarget(state, f2.result());
-                            if (!unprepared && !(buf.equals(f2.result())) &&
-                                    (FastDecode.quickLook(f2.result()) == FastDecode.State.error) &&
-                                    (sourceState != FastDecode.State.error)) {
-                                BufferCodec.PrimitiveBuffer buffer2 = BufferCodec.createPrimitiveBuffer(buf);
-                                Frame r1 = clientCodec.decode(buffer2);
-                                buffer2 = BufferCodec.createPrimitiveBuffer(f2.result());
-                                Frame r2 = clientCodec.decode(buffer2);
-
-                                int errorCode = -1;
-                                if (r2.message instanceof Error) {
-                                    Error error = (Error) r2.message;
-                                    errorCode = error.code;
-                                }
-                                LOG.error(String.format("We received an error from the target but not the source. Source Result: %s Error: %s ErrorCode: %d",
-                                        r1.message.toString(), r2.message.toString(), errorCode));
-                                if (state == FastDecode.State.query) {
-                                    LOG.error("Query: " + FastDecode.getQuery(clientBuffer));
-                                } else if (state == FastDecode.State.execute) {
-                                    byte[] b = FastDecode.getQueryId(clientBuffer);
-                                    Prepare prepare = prepareMap.get(ByteBuffer.wrap(b));
-                                    if (prepare != null) {
-                                        LOG.error("Error only target: Prepared Statement Keyspace: " + prepare.keyspace + " Query: " + prepare.cqlQuery);
-                                    } else {
-                                        LOG.error("Error only target: Prepared Statement not found");
-                                    }
-                                }
-                            }
-
-                            if ((Boolean) commandLine.getOptionValue("metrics")) {
-                                sendMetrics(startTime, opcode, state, endTime, f1, f2, buf, client1, client2);
-                            }
-
-                            if (commandLine.getOptionValue("wait")) {
-                                // check if we got an error on the target for a prepared statement
-                                if (checkUnpreparedTarget(state, f2.result())) {
-                                    writeToClientSocket(socket, client1, client2, f2.result());
-                                } else {
-                                    writeToClientSocket(socket, client1, client2, buf);
-                                }
-                                // we waited for both results - now write to client
-
-                            }
-                        });
-                    } else {
-                        // only run those queries against the source to save roundtrip time
-                        f1.onComplete(e -> {
-                            Buffer buf = f1.result();
-                            // TODO: metrics?
-                            // Add the prepared id to the ones to filter
-                            if (state == FastDecode.State.prepare) {
-                                BufferCodec.PrimitiveBuffer buffer2 = BufferCodec.createPrimitiveBuffer(buf);
-                                Frame r1 = clientCodec.decode(buffer2);
-                                if (r1.message instanceof Prepared) {
-                                    Prepared res1 = (Prepared) r1.message;
-                                    filterPreparedQueries.add(ByteBuffer.wrap(res1.preparedQueryId));
-                                    if (prepareCache != null) {
-                                        prepareMap.put(ByteBuffer.wrap(res1.preparedQueryId), prepareCache);
-                                    }
-                                }
-                            }
-                            if (commandLine.getOptionValue("wait")) {
-                                writeToClientSocket(socket, client1, client2, buf);
-                            }
-                        });
-                    }
-                } catch (Exception e) {
-                    LOG.error("Exception handling CQL packet.", e);
-                }
-            });
-            fastDecode.endHandler(x -> {
-                // Close client connections
-                client1.close();
-                client2.close();
-                socket.end();
-                LOG.info("Connection closed!");
-            });
-            fastDecode.exceptionHandler(x -> {
-                // Close client connections
-                client1.close();
-                client2.close();
-                socket.end();
-                LOG.info("Connection closed!");
-            });
-
-        }).listen(res -> {
-            if (res.succeeded()) {
-                LOG.info("Server is now listening on  port: " + server.actualPort());
-            } else {
-                LOG.error("Failed to bind!");
-                LOG.error(String.valueOf(res.cause()));
-                System.exit(-1);
-            }
-        });
-
-    }
-
-
-    // we neeed to substitute the ips in system,peer with our own
-    // TODO: test with system.peers_v2 !!!
-    protected Buffer ghostProxySubstitution(Buffer buf) {
-        BufferCodec.PrimitiveBuffer buffer2 = BufferCodec.createPrimitiveBuffer(buf);
-        Frame r1 = clientCodec.decode(buffer2);
-
-        if (r1.message instanceof Rows) {
-            Rows res = (Rows) r1.message;
-            if ((res.getMetadata().columnCount > 0)
-                    && ("system".equalsIgnoreCase(res.getMetadata().columnSpecs.get(0).ksName))
-                    && ("peers".equalsIgnoreCase(res.getMetadata().columnSpecs.get(0).tableName))) {
-                List<ColumnSpec> columns = res.getMetadata().columnSpecs;
-                Queue<List<ByteBuffer>> q = res.getData();
-                Queue<List<ByteBuffer>> dst = new ArrayDeque<>();
-                for (List<ByteBuffer> row : q) {
-                    List<ByteBuffer> dstRow = new ArrayList<>();
-                    for (int i = 0; i < res.getMetadata().columnCount; i++) {
-                        ColumnSpec spec = columns.get(i);
-                        if ("peer".equalsIgnoreCase(spec.name) || "rpc_address".equalsIgnoreCase(spec.name)) {
-                            ByteBuffer bb = row.get(i);
-                            if (bb == null) {
-                                dstRow.add(bb);
-                                continue;
-                            }
-                            byte[] b = new byte[4];
-                            bb.get(b);
-                            bb.rewind(); //reset to not mess up writing of the results later
-                            try {
-                                InetAddress ip = InetAddress.getByAddress(b);
-                                if (this.ghostProxyMap.containsKey(ip)) {
-                                    InetAddress ip2 = this.ghostProxyMap.get(ip);
-                                    LOG.info("Replacing {} with {}", ip, ip2);
-                                    byte[] bytes = ip2.getAddress();
-                                    dstRow.add(ByteBuffer.wrap(bytes));
-                                } else {
-                                    LOG.error("Ip {} not found in ghost proxy configuration", ip);
-                                    dstRow.add(bb);
-                                }
-                            } catch (UnknownHostException ex) {
-                                ex.printStackTrace();
-                            }
-                        } else {
-                            dstRow.add(row.get(i));
-                        }
-                    }
-                    dst.add(dstRow);
-                }
-                Rows r = new DefaultRows(res.getMetadata(), dst);
-                Frame f = Frame.forResponse(r1.protocolVersion, r1.streamId, r1.tracingId, r1.customPayload, r1.warnings, r);
-                BufferCodec.PrimitiveBuffer b = serverCodec.encode(f);
-                return b.buffer;
-            }
-
-        }
-
-        return buf;
-    }
-
-    protected boolean checkUnpreparedTarget(FastDecode.State state, Buffer buf) {
-        if ((state == FastDecode.State.query || state == FastDecode.State.execute) && FastDecode.quickLook(buf) == FastDecode.State.error) {
-            BufferCodec.PrimitiveBuffer buffer2 = BufferCodec.createPrimitiveBuffer(buf);
-            Frame r1 = clientCodec.decode(buffer2);
-            if (r1.message instanceof Error) {
-                Error error = (Error) r1.message;
-                if (error.code == ProtocolConstants.ErrorCode.UNPREPARED) {
-                    // we got unrprepared from target so g
-                    return true;
-                }
-            }
-        }
-        return false;
-    }
-
-    private Buffer errorProtocolNotSupported(Buffer buffer, long startTime, int opcode, FastDecode.State state, int protocolVersion) {
-        StringBuilder supported = new StringBuilder("Invalid or unsupported protocol version (");
-        supported = supported.append(protocolVersion).append("); supported versions are (");
-        Iterator i = commandLine.getOptionValues(PROTOCOL_VERSION).iterator();
-        while (i.hasNext()) {
-            Object o = i.next();
-            supported = supported.append(o).append("/v").append(o);
-            if (i.hasNext()) {
-                supported = supported.append(",");
-            }
-        }
-        supported = supported.append(")");
-
-        // generate a protocol error
-        Error e = new Error(10, supported.toString());
-        int streamId = buffer.getShort(2);
-        Frame f = Frame.forResponse((Integer) commandLine.getOptionValues(PROTOCOL_VERSION).get(0), streamId, null, Collections.emptyMap(), Collections.emptyList(), e);
-        if ((Boolean) commandLine.getOptionValue("metrics")) {
-            MeterRegistry registry = BackendRegistries.getDefaultNow();
-            Timer.builder("cassandraProxy.cqlOperation.proxyTime")
-                    .tag("requestOpcode", String.valueOf(opcode))
-                    .tag("requestState", state.toString()).register(registry)
-                    .record(System.nanoTime() - startTime, TimeUnit.NANOSECONDS);
-            Timer.builder("cassandraProxy.cqlOperation.timer")
-                    .tag("requestOpcode", String.valueOf(opcode))
-                    .tag("requestState", state.toString())
-                    .register(registry)
-                    .record(System.nanoTime() - startTime, TimeUnit.NANOSECONDS);
-            Counter.builder("cassandraProxy.cqlOperation.cqlServerErrorCount")
-                    .tag("requestOpcode", String.valueOf(opcode))
-                    .tag("requestState", state.toString())
-                    .register(registry).increment();
-        }
-        return serverCodec.encode(f).buffer;
-    }
-
-    private boolean isProtocolSupported(int protocolVersion) {
-        for (Object o : commandLine.getOptionValues(PROTOCOL_VERSION)) {
-            if (o.equals(protocolVersion)) {
-                return true;
-            }
-        }
-        return false;
-    }
-
-    private void writeToClientSocket(io.vertx.core.net.NetSocket socket, ProxyClient client1, ProxyClient client2, Buffer buf) {
-        socket.write(buf);
-        if (socket.writeQueueFull()) {
-            LOG.warn("Pausing processing");
-            client1.pause();
-            client2.pause();
-            final long startPause = System.nanoTime();
-            socket.drainHandler(done -> {
-                LOG.warn("Resuming processing");
-                client1.resume();
-                client2.resume();
-                if ((Boolean) commandLine.getOptionValue("metrics")) {
-                    MeterRegistry registry = BackendRegistries.getDefaultNow();
-                    Timer.builder("cassandraProxy.clientSocket.paused")
-                            .tag("clientAddress", socket.remoteAddress().toString())
-                            .tag("wait", commandLine.getOptionValue("wait").toString())
-                            .register(registry)
-                            .record(System.nanoTime() - startPause, TimeUnit.NANOSECONDS);
-                }
-            });
-        }
-    }
-
-    private void sendMetrics(long startTime, int opcode, FastDecode.State state, long endTime, Future<Buffer> f1, Future<Buffer> f2, Buffer buf, ProxyClient client1, ProxyClient client2) {
-        MeterRegistry registry = BackendRegistries.getDefaultNow();
-        if (FastDecode.quickLook(buf) == FastDecode.State.error) {
-            Counter.builder("cassandraProxy.cqlOperation.cqlServerErrorCount")
-                    .tag("requestOpcode", String.valueOf(opcode))
-                    .tag("requestState", state.toString())
-                    .register(registry).increment();
-        }
-
-        // Ignore prepared since we handle that elsewhere and create a substitution, no need to count that
-        // against us.
-        if (state != FastDecode.State.prepare
-                && !FastDecode.getMessage(f1.result(), ((Boolean) commandLine.getOptionValue("only-message"))).equals(FastDecode.getMessage(f2.result(), (Boolean) commandLine.getOptionValue("only-message")))) {
-            try {
-                // Turns out some implementations encode the result differentlty so we need to parse to be sure
-                Counter.builder("cassandraProxy.cqlOperation.cqlDifferentResultCount")
-                        .tag("requestOpcode", String.valueOf(opcode))
-                        .tag("requestState", state.toString())
-                        .register(registry).increment();
-                LOG.info("Different result");
-                if (LOG.isDebugEnabled()) {
-                    Frame f = clientCodec.decode(BufferCodec.createPrimitiveBuffer(f1.result()));
-                    Message m1 = f.message;
-                    Frame ff = clientCodec.decode(BufferCodec.createPrimitiveBuffer(f2.result()));
-                    Message m2 = ff.message;
-                    // .equals is often using Object.equals which is no good
-                    //if (!m1.toString().equals(m2.toString())) {
-
-                    LOG.debug("Recieved cassandra server source: {} ", m1);
-                    LOG.debug("Raw: {}", FastDecode.getMessage(f1.result(), (Boolean) commandLine.getOptionValue("only-message")));
-                    LOG.debug("Recieved cassandra server destination: {} ", m2);
-                    LOG.debug("Raw: {}", FastDecode.getMessage(f2.result(), (Boolean) commandLine.getOptionValue("only-message")));
-                }
-            } catch (Exception e) {
-                LOG.warn("Exception decoding message: ", e);
-            }
-        }
-        Timer.builder("cassandraProxy.cqlOperation.proxyTime")
-                .tag("requestOpcode", String.valueOf(opcode))
-                .tag("requestState", state.toString()).register(registry)
-                .record(endTime - startTime, TimeUnit.NANOSECONDS);
-        Timer.builder("cassandraProxy.cqlOperation.timer")
-                .tag("requestOpcode", String.valueOf(opcode))
-                .tag("requestState", state.toString())
-                .register(registry)
-                .record(System.nanoTime() - startTime, TimeUnit.NANOSECONDS);
-        short streamId = buf.getShort(2);
-        sendProxyClientMetric("cassandraProxy.cqlOperationSourceCassandra.timer", opcode, state, client1, registry, streamId);
-        sendProxyClientMetric("cassandraProxy.cqlOperationTargetCassandra.timer", opcode, state, client2, registry, streamId);
-    }
-
-    private void sendProxyClientMetric(String metricName, int opcode, FastDecode.State state, ProxyClient client1, MeterRegistry registry, short streamId) {
-        Long sourceStart = client1.getStartTime(streamId);
-        Long sourceEnd = client1.getEndTime(streamId);
-        if (sourceEnd != null && sourceEnd != null) {
-            Timer.builder(metricName)
-                    .tag("requestOpcode", String.valueOf(opcode))
-                    .tag("requestState", state.toString())
-                    .register(registry)
-                    .record(sourceEnd - sourceStart, TimeUnit.NANOSECONDS);
-        }
-    }
-
-    protected Buffer handleUUID(Buffer buffer) {
-        BufferCodec.PrimitiveBuffer buffer2 = BufferCodec.createPrimitiveBuffer(buffer);
-        try {
-            Frame f = serverCodec.decode(buffer2);
-            LOG.info("Recieved: {}", f.message);
-            Message newMessage = f.message;
-            if (f.message instanceof Query) {
-                Query q = (Query) f.message;
-                // Ideally we would be more targeted in replacing especially for
-                // UPDATE and just target the SET part or the VALUES part
-                // BATCH at least run by cqlsh will also come in as Query and not Batch type
-                // so we handle this here as well.
-                if (q.query.toUpperCase().startsWith("INSERT")
-                        || q.query.toUpperCase().startsWith("UPDATE")
-                        || (q.query.toUpperCase().startsWith("BEGIN BATCH") && (
-                        q.query.toUpperCase().contains("INSERT") || q.query.toUpperCase().contains("UPDATE")))) {
-                    String s = getReplacedQuery(q.query, UUID);
-                    s = getReplacedQuery(s, NOW);
-                    newMessage = new Query(s, q.options);
-                }
-            } else if (f.message instanceof Batch) {
-                // Untested...
-                Batch b = (Batch) f.message;
-                List<Object> queriesOrIds = new ArrayList<>();
-                for (Object o : b.queriesOrIds) {
-                    if (o instanceof String) {
-                        // it's a query and not just an id
-                        String s = getReplacedQuery((String) o, UUID);
-                        o = getReplacedQuery(s, NOW);
-                    }
-                    queriesOrIds.add(o);
-                }
-                List<List<ByteBuffer>> values = new ArrayList<>();
-                for (List<ByteBuffer> list : b.values) {
-                    List<ByteBuffer> v = new ArrayList<>();
-                    for (ByteBuffer bb : list) {
-                        String s = bb.toString();
-                        if (s.trim().equalsIgnoreCase(UUID) || s.trim().equalsIgnoreCase(NOW)) {
-                            ByteBuffer newBB = ByteBuffer.wrap(uuidGenWrapper.getTimeUUID().toString().getBytes());
-                            v.add(newBB);
-                            LOG.info("replaced {}  with {}", s, newBB);
-                        } else {
-                            v.add(bb);
-                        }
-                    }
-                    values.add(v);
-                }
-                newMessage = new Batch(b.type, queriesOrIds, values, b.consistency, b.serialConsistency, b.defaultTimestamp, b.keyspace, b.nowInSeconds);
-            }
-            //  TODO: transform out prepared statement
-            LOG.info("Replaced: {}", newMessage);
-            Frame g = Frame.forRequest(f.protocolVersion, f.streamId, f.tracing, f.customPayload, newMessage);
-            buffer = clientCodec.encode(g).buffer;
-        } catch (Exception e) {
-            LOG.error("Exception during decoding: ", e);
-        }
-        return buffer;
-    }
-
-    protected String getReplacedQuery(String q, String search) {
-        int i = q.toUpperCase().indexOf(search);
-        int j = 0;
-        StringBuilder sb = new StringBuilder();
-        while (i != -1) {
-            sb.append(q.substring(j, i));
-            j = i + search.length();
-            sb.append(uuidGenWrapper.getTimeUUID());
-            i = q.toUpperCase().indexOf(UUID, j);
-        }
-        sb.append(q.substring(j));
-        return sb.toString();
-    }
-
-    private boolean scanForUUID(Buffer buffer) {
-        String s = buffer.getString(9, buffer.length());
-        return s.toUpperCase().contains(UUID) || s.toUpperCase().contains(NOW);
-    }
-
-    private boolean scanForPeers(Buffer buffer) {
-        String s = buffer.getString(9, buffer.length());
-        return s.toUpperCase().contains(PEERS);
-    }
-
-    private boolean scanForPeersV2(Buffer buffer) {
-        String s = buffer.getString(9, buffer.length());
-        return s.toUpperCase().contains(PEERS_V2);
-    }
-
-}
+/*
+ * Copyright Microsoft Corporation
+ *
+ * Licensed under the Apache License, Version 2.0 (the "License");
+ * you may not use this file except in compliance with the License.
+ * You may obtain a copy of the License at
+ *
+ * http://www.apache.org/licenses/LICENSE-2.0
+ *
+ * Unless required by applicable law or agreed to in writing, software
+ * distributed under the License is distributed on an "AS IS" BASIS,
+ * WITHOUT WARRANTIES OR CONDITIONS OF ANY KIND, either express or implied.
+ * See the License for the specific language governing permissions and
+ * limitations under the License.
+ */
+
+package com.microsoft.azure.cassandraproxy;
+
+import ch.qos.logback.classic.Level;
+import com.datastax.oss.protocol.internal.*;
+import com.datastax.oss.protocol.internal.request.Batch;
+import com.datastax.oss.protocol.internal.request.Prepare;
+import com.datastax.oss.protocol.internal.request.Query;
+import com.datastax.oss.protocol.internal.response.Error;
+import com.datastax.oss.protocol.internal.response.result.ColumnSpec;
+import com.datastax.oss.protocol.internal.response.result.DefaultRows;
+import com.datastax.oss.protocol.internal.response.result.Prepared;
+import com.datastax.oss.protocol.internal.response.result.Rows;
+import io.micrometer.core.instrument.*;
+import io.micrometer.core.instrument.Timer;
+import io.vertx.core.*;
+import io.vertx.core.buffer.Buffer;
+import io.vertx.core.cli.*;
+import io.vertx.core.http.HttpServerOptions;
+import io.vertx.core.impl.ConcurrentHashSet;
+import io.vertx.core.json.JsonObject;
+import io.vertx.core.net.*;
+import io.vertx.micrometer.MicrometerMetricsOptions;
+import io.vertx.micrometer.VertxPrometheusOptions;
+import io.vertx.micrometer.backends.BackendRegistries;
+
+import java.net.InetAddress;
+import java.net.UnknownHostException;
+import java.nio.ByteBuffer;
+import java.util.*;
+import java.util.concurrent.ConcurrentHashMap;
+import java.util.concurrent.TimeUnit;
+
+import org.slf4j.Logger;
+import org.slf4j.LoggerFactory;
+
+import java.util.regex.Pattern;
+
+
+/*-h localhost localhost --proxy-pem-keyfile /home/german/Project/cassandra-proxy/src/main/resources/server.pem --proxy-pem-certfile /home/german/Project/cassandra-proxy/src/main/resources/server.key*/
+public class Proxy extends AbstractVerticle {
+    public static final String UUID = "UUID()";
+    public static final String NOW = "NOW()";
+    private static final Logger LOG = LoggerFactory.getLogger(Proxy.class);
+    public static final String CASSANDRA_SERVER_PORT = "29042";
+    public static final String PROTOCOL_VERSION = "protocol-version";
+    private static final String PEERS = "SYSTEM.PEERS";
+    private static final String PEERS_V2 = "SYSTEM.PEERS_V2";
+    public static final BufferCodec BUFFER_CODEC = new BufferCodec();
+    private static CommandLine commandLine;
+    private BufferCodec bufferCodec = BUFFER_CODEC;
+    private FrameCodec<BufferCodec.PrimitiveBuffer> serverCodec = FrameCodec.defaultServer(bufferCodec, Compressor.none());
+    private FrameCodec<BufferCodec.PrimitiveBuffer> clientCodec = FrameCodec.defaultClient(bufferCodec, Compressor.none());
+    private final UUIDGenWrapper uuidGenWrapper;
+    private Credential credential;
+    private Pattern pattern;
+    private Set<ByteBuffer> filterPreparedQueries = new ConcurrentHashSet<>();
+    private Map<ByteBuffer, Prepare> prepareMap = new ConcurrentHashMap<>();
+    private Map<InetAddress, InetAddress> ghostProxyMap = Collections.unmodifiableMap(new HashMap<>());
+    //TODO Move to cmd params
+
+
+
+    public Proxy() {
+        this.uuidGenWrapper = new UUIDGenWrapper();
+    }
+
+    //for tests
+    public Proxy(UUIDGenWrapper uuidGenWrapper, FrameCodec<BufferCodec.PrimitiveBuffer> serverCodec, FrameCodec<BufferCodec.PrimitiveBuffer> clientCodec) {
+        this.uuidGenWrapper = uuidGenWrapper;
+        this.serverCodec = serverCodec;
+        this.clientCodec = clientCodec;
+    }
+
+    public static void main(String[] args) {
+        CLI cli = CliBuilder.build();
+
+        // TODO: Add trust store, client certs, etc.
+
+        try {
+            commandLine = cli.parse(Arrays.asList(args));
+        } catch (CLIException e) {
+            help(cli);
+            System.exit(-1);
+        }
+
+        // The parsing does not fail and let you do:
+        if (!commandLine.isValid() && commandLine.isAskingForHelp()) {
+            help(cli);
+            System.exit(-1);
+        }
+
+        for (Option o : cli.getOptions()) {
+            if (o.getName().contains("password")) {
+                LOG.info(o.getName() + " : " + "***");
+            } else {
+                LOG.info(o.getName() + " : " + commandLine.getOptionValue(o.getName()));
+            }
+        }
+
+        for (Argument a : cli.getArguments()) {
+            LOG.info(a.getArgName() + " : " + commandLine.getArgumentValue(a.getArgName()));
+        }
+
+        LOG.info("Cassandra Proxy starting...");
+
+        // set log level
+        ch.qos.logback.classic.Logger root = (ch.qos.logback.classic.Logger) LoggerFactory.getLogger(org.slf4j.Logger.ROOT_LOGGER_NAME);
+        if ((Boolean)commandLine.getOptionValue("debug")) {
+            root.setLevel(Level.DEBUG);
+        } else {
+            root.setLevel(Level.WARN);
+        }
+
+        VertxOptions options = new VertxOptions();
+        //  Micrometer
+        if ((Boolean) commandLine.getOptionValue("metrics")) {
+            options.setMetricsOptions(
+                    new MicrometerMetricsOptions()
+                            .setPrometheusOptions(new VertxPrometheusOptions().setEnabled(true)
+                                    .setStartEmbeddedServer(true)
+                                    .setEmbeddedServerOptions(new HttpServerOptions().setPort(commandLine.getOptionValue("metrics-port"))))
+                            .setEnabled(true)
+                            .setJvmMetricsEnabled(true));
+            LOG.info("Cassandra Proxy Metrics at port: {}", (Integer) commandLine.getOptionValue("metrics-port"));
+        }
+
+        Vertx vertx = Vertx.vertx(options);
+        for (int i = 0; i < (Integer) commandLine.getOptionValue("threads"); i++) {
+            vertx.deployVerticle(new Proxy());
+        }
+    }
+
+    private static void help(CLI cli) {
+        StringBuilder builder = new StringBuilder();
+        cli.usage(builder);
+    }
+
+    @Override
+    public void start() throws Exception {
+
+        NetServerOptions options = new NetServerOptions().setPort(commandLine.getOptionValue("proxy-port"));
+        if (commandLine.getOptionValue("proxy-pem-keyfile") != null && commandLine.getOptionValue("proxy-pem-certfile") != null && commandLine.getOptionValue("proxy-jks-file") == null) {
+            PemKeyCertOptions pemOptions = new PemKeyCertOptions();
+            pemOptions.addCertPath(commandLine.getOptionValue("proxy-pem-certfile"))
+                    .addKeyPath(commandLine.getOptionValue("proxy-pem-keyfile"));
+            options.setSsl(true).setPemKeyCertOptions(pemOptions);
+        } else if (commandLine.getOptionValue("proxy-pem-keyfile") != null || commandLine.getOptionValue("proxy-pem-certfile") != null) {
+            LOG.error("Both proxy-pem-keyfile and proxy-pem-certfile need to be set for TLS");
+            System.exit(-1);
+        } else if (commandLine.getOptionValue("proxy-pem-keyfile") != null && commandLine.getOptionValue("proxy-pem-certfile") != null && commandLine.getOptionValue("proxy-jks-file") != null) {
+            LOG.error("Only proxy-pem-keyfile and proxy-pem-certfile OR proxy-jks-file can to be set for TLS");
+            System.exit(-1);
+        } else if (commandLine.getOptionValue("proxy-jks-file") != null) {
+            JksOptions jksOptions = new JksOptions();
+            jksOptions.setPath(commandLine.getOptionValue("proxy-jks-file"))
+                    .setPassword(commandLine.getOptionValue("proxy-jks-password"));
+            options.setSsl(true).setKeyStoreOptions(jksOptions);
+        }
+
+        String username = commandLine.getOptionValue("target-username");
+        String password = commandLine.getOptionValue("target-password");
+        if (username != null && username.length() > 0 && password != null && password.length() > 0) {
+            credential = new Credential(username, password);
+        } else if ((username!=null && username.length()>0 ) || password != null && password.length()>0) {
+            LOG.error("Both target-username and target-password need to be set if you have different accounts on the target system");
+            System.exit(-1);
+        }
+
+        List<String> protocolVersions = new ArrayList<>();
+        if (commandLine.getOptionValues(PROTOCOL_VERSION) != null) {
+            for (Object protocolVersion : commandLine.getOptionValues(PROTOCOL_VERSION)) {
+                protocolVersions.add(protocolVersion + "/v" + protocolVersion);
+            }
+        }
+
+        if (commandLine.getOptionValue("filter-tables") != null) {
+            pattern = Pattern.compile(commandLine.getOptionValue("filter-tables"));
+        }
+
+        // set GhostProxy
+        if (commandLine.getOptionValue("ghostIps") != null) {
+            JsonObject object = null;
+            try {
+                object = new JsonObject((String) commandLine.getOptionValue("ghostIps"));
+            } catch (Exception e) {
+                LOG.error("Error parsing --ghostIps ", e);
+            }
+            Map<InetAddress, InetAddress> map = new HashMap<>();
+            for (Map.Entry<String, Object> ips : object) {
+                if (!(ips.getValue() instanceof String)) {
+                    LOG.error("Can't parse ghotsIp" + object);
+                    System.exit(1);
+                }
+                map.put(InetAddress.getByName(ips.getKey()), InetAddress.getByName((String) ips.getValue()));
+            }
+            this.ghostProxyMap = Collections.unmodifiableMap(map);
+        }
+
+        int idleTimeOut = commandLine.getOptionValue("tcp-idle-time-out");
+        options.setIdleTimeout(idleTimeOut);
+        options.setIdleTimeoutUnit(TimeUnit.SECONDS);
+
+        NetServer server = vertx.createNetServer(options);
+
+        server.connectHandler(socket -> {
+            // increase the buffer for back pressure
+            socket.setWriteQueueMaxSize((Integer) commandLine.getOptionValue("write-buffer-size"));
+            ProxyClient client1 = new ProxyClient(commandLine.getOptionValue("source-identifier"), socket, protocolVersions, commandLine.getOptionValues("cql-version"), commandLine.getOptionValues("compression"), commandLine.getOptionValue("compression-enabled"), commandLine.getOptionValue("metrics"), commandLine.getOptionValue("wait"), null, null);
+            Future c1 = client1.start(vertx, commandLine.getArgumentValue("source"), commandLine.getOptionValue("source-port"), !(Boolean) commandLine.getOptionValue("disable-source-tls"), idleTimeOut);
+
+            ProxyClient client2 = new ProxyClient(commandLine.getOptionValue("target-identifier"), (Boolean) commandLine.getOptionValue("metrics"), credential, KeyspaceReplacer.buildFromCli(commandLine));
+            Future c2 = client2.start(vertx, commandLine.getArgumentValue("target"), commandLine.getOptionValue("target-port"), !(Boolean) commandLine.getOptionValue("disable-target-tls"), idleTimeOut);
+            LOG.info("Connection to both Cassandra servers up)");
+            FastDecode fastDecode = FastDecode.newFixed(socket, buffer -> {
+
+                try {
+                    if (client1.isClosed() || ((Boolean) commandLine.getOptionValue("dest-close") && client2.isClosed())) {
+                        client1.close();
+                        client2.close();
+                        socket.end();
+                        LOG.info("Connection closed!");
+                        return;
+                    }
+                    final long startTime = System.nanoTime();
+                    final int opcode = buffer.getByte(4);
+                    FastDecode.State state = FastDecode.quickLook(buffer);
+                    // Check if we support the protocol version
+                    if (commandLine.getOptionValues(PROTOCOL_VERSION) != null && !commandLine.getOptionValues(PROTOCOL_VERSION).isEmpty()) {
+                        int protocolVersion = buffer.getByte(0) & 0b0111_1111;
+                        if (!isProtocolSupported(protocolVersion)) {
+                            LOG.info("Downgrading Protocol from {}", protocolVersion);
+                            writeToClientSocket(socket, client1, client2, errorProtocolNotSupported(buffer, startTime, opcode, state, protocolVersion));
+                            return;
+                        }
+                    }
+
+                    Frame decoded = null;
+
+                    if ((Boolean) commandLine.getOptionValue("uuid")
+                            && (state == FastDecode.State.query || state == FastDecode.State.execute)
+                            && scanForUUID(buffer)) {
+                        buffer = handleUUID(buffer);
+                    }
+
+                    boolean ghostProxy = (!ghostProxyMap.isEmpty())
+                            && state == FastDecode.State.query && (scanForPeers(buffer) || scanForPeersV2(buffer));
+
+                    Prepare keyspaceTable = null;
+                    if (state == FastDecode.State.prepare) {
+                        // we need to check out the prepared statement
+                        BufferCodec.PrimitiveBuffer buffer2 = BufferCodec.createPrimitiveBuffer(buffer);
+                        decoded = serverCodec.decode(buffer2);
+                        keyspaceTable = (Prepare) decoded.message;
+                    }
+                    final Prepare prepareCache = keyspaceTable;
+
+                    boolean onlySource = client2.isClosed(); //only write to source if destination is closed
+                    if (onlySource) {
+                        if (state == FastDecode.State.query) {
+                            LOG.error("Destination down - writing only to source. Query: " + FastDecode.getQuery(buffer));
+                        } else if (state == FastDecode.State.execute) {
+                            byte[] b = FastDecode.getQueryId(buffer);
+                            Prepare prepare = prepareMap.get(ByteBuffer.wrap(b));
+                            if (prepare != null) {
+                                LOG.error("Destination down - writing only to source. Prepared Statement Keyspace: " + prepare.keyspace + " Query: " + prepare.cqlQuery);
+                            } else {
+                                LOG.error("Destination down - writing only to source. Prepared Statement not found");
+                            }
+                        }
+                    }
+
+                    if (pattern != null) {
+                        if (state == FastDecode.State.prepare) {
+                            // we need to check out the prepared statement
+                            if (decoded == null) {
+                                BufferCodec.PrimitiveBuffer buffer2 = BufferCodec.createPrimitiveBuffer(buffer);
+                                decoded = serverCodec.decode(buffer2);
+                            }
+                            Prepare p = (Prepare) decoded.message;
+                            if (pattern.matcher(p.cqlQuery).matches()) {
+                                onlySource = true;
+                            }
+                        } else if (state == FastDecode.State.execute) {
+                            byte[] queryId = FastDecode.getQueryId(buffer);
+                            if (filterPreparedQueries.contains(ByteBuffer.wrap(queryId))) {
+                                onlySource = true;
+                            }
+                        } else if (state == FastDecode.State.query) {
+                            if (buffer.getByte(4) == ProtocolConstants.Opcode.BATCH) {
+                                LOG.warn("Filtering batch is not supported");
+                            } else {
+                                String query = FastDecode.getQuery(buffer);
+                                if (pattern.matcher(query).matches()) {
+                                    onlySource = true;
+                                }
+                            }
+                        }
+                    }
+
+                    final long endTime = System.nanoTime();
+                    final Buffer clientBuffer = buffer;
+                    Future<Buffer> f1 = client1.writeToServer(buffer).future();
+                    if (!onlySource) {
+                        Future<Buffer> f2 = client2.writeToServer(buffer).future();
+                        CompositeFuture.all(f1, f2).onComplete(e -> {
+                            Buffer buf = f1.result();
+                            FastDecode.State sourceState = FastDecode.quickLook(buf);
+                            if (state == FastDecode.State.prepare && !(buf.equals(f2.result()))) {
+                                // check if we need to substitute
+                                BufferCodec.PrimitiveBuffer buffer2 = BufferCodec.createPrimitiveBuffer(buf);
+                                Frame r1 = clientCodec.decode(buffer2);
+                                buffer2 = BufferCodec.createPrimitiveBuffer(f2.result());
+                                Frame r2 = clientCodec.decode(buffer2);
+                                if ((r1.message instanceof Prepared) && (r2.message instanceof Prepared)) {
+                                    Prepared res1 = (Prepared) r1.message;
+                                    Prepared res2 = (Prepared) r2.message;
+                                    if (res1.preparedQueryId != res2.preparedQueryId) {
+                                        LOG.info("md5 of prepared statements differ between source and target -- need to substitute");
+                                        client2.addPrepareSubstitution(res1.preparedQueryId, res2.preparedQueryId);
+                                        LOG.debug("substituting {} for {}", res1.preparedQueryId, res2.preparedQueryId);
+                                    }
+                                }
+                            }
+                            if (prepareCache != null) {
+                                BufferCodec.PrimitiveBuffer buffer2 = BufferCodec.createPrimitiveBuffer(buf);
+                                Frame r1 = clientCodec.decode(buffer2);
+                                if (r1.message instanceof Prepared) {
+                                    Prepared res1 = (Prepared) r1.message;
+                                    prepareMap.put(ByteBuffer.wrap(res1.preparedQueryId), prepareCache);
+                                }
+                            }
+
+                            if (ghostProxy && sourceState == FastDecode.State.result) {
+                                buf = ghostProxySubstitution(buf);
+                            }
+
+                            boolean unprepared = checkUnpreparedTarget(state, f2.result());
+                            if (!unprepared && !(buf.equals(f2.result())) &&
+                                    (FastDecode.quickLook(f2.result()) == FastDecode.State.error) &&
+                                    (sourceState != FastDecode.State.error)) {
+                                BufferCodec.PrimitiveBuffer buffer2 = BufferCodec.createPrimitiveBuffer(buf);
+                                Frame r1 = clientCodec.decode(buffer2);
+                                buffer2 = BufferCodec.createPrimitiveBuffer(f2.result());
+                                Frame r2 = clientCodec.decode(buffer2);
+
+                                int errorCode = -1;
+                                if (r2.message instanceof Error) {
+                                    Error error = (Error) r2.message;
+                                    errorCode = error.code;
+                                }
+                                LOG.error(String.format("We received an error from the target but not the source. Source Result: %s Error: %s ErrorCode: %d",
+                                        r1.message.toString(), r2.message.toString(), errorCode));
+                                if (state == FastDecode.State.query) {
+                                    LOG.error("Query: " + FastDecode.getQuery(clientBuffer));
+                                } else if (state == FastDecode.State.execute) {
+                                    byte[] b = FastDecode.getQueryId(clientBuffer);
+                                    Prepare prepare = prepareMap.get(ByteBuffer.wrap(b));
+                                    if (prepare != null) {
+                                        LOG.error("Error only target: Prepared Statement Keyspace: " + prepare.keyspace + " Query: " + prepare.cqlQuery);
+                                    } else {
+                                        LOG.error("Error only target: Prepared Statement not found");
+                                    }
+                                }
+                            }
+
+                            if ((Boolean) commandLine.getOptionValue("metrics")) {
+                                sendMetrics(startTime, opcode, state, endTime, f1, f2, buf, client1, client2);
+                            }
+
+                            if (commandLine.getOptionValue("wait")) {
+                                // check if we got an error on the target for a prepared statement
+                                if (checkUnpreparedTarget(state, f2.result())) {
+                                    writeToClientSocket(socket, client1, client2, f2.result());
+                                } else {
+                                    writeToClientSocket(socket, client1, client2, buf);
+                                }
+                                // we waited for both results - now write to client
+
+                            }
+                        });
+                    } else {
+                        // only run those queries against the source to save roundtrip time
+                        f1.onComplete(e -> {
+                            Buffer buf = f1.result();
+                            // TODO: metrics?
+                            // Add the prepared id to the ones to filter
+                            if (state == FastDecode.State.prepare) {
+                                BufferCodec.PrimitiveBuffer buffer2 = BufferCodec.createPrimitiveBuffer(buf);
+                                Frame r1 = clientCodec.decode(buffer2);
+                                if (r1.message instanceof Prepared) {
+                                    Prepared res1 = (Prepared) r1.message;
+                                    filterPreparedQueries.add(ByteBuffer.wrap(res1.preparedQueryId));
+                                    if (prepareCache != null) {
+                                        prepareMap.put(ByteBuffer.wrap(res1.preparedQueryId), prepareCache);
+                                    }
+                                }
+                            }
+                            if (commandLine.getOptionValue("wait")) {
+                                writeToClientSocket(socket, client1, client2, buf);
+                            }
+                        });
+                    }
+                } catch (Exception e) {
+                    LOG.error("Exception handling CQL packet.", e);
+                }
+            });
+            fastDecode.endHandler(x -> {
+                // Close client connections
+                client1.close();
+                client2.close();
+                socket.end();
+                LOG.info("Connection closed!");
+            });
+            fastDecode.exceptionHandler(x -> {
+                // Close client connections
+                client1.close();
+                client2.close();
+                socket.end();
+                LOG.info("Connection closed!");
+            });
+
+        }).listen(res -> {
+            if (res.succeeded()) {
+                LOG.info("Server is now listening on  port: " + server.actualPort());
+            } else {
+                LOG.error("Failed to bind!");
+                LOG.error(String.valueOf(res.cause()));
+                System.exit(-1);
+            }
+        });
+
+    }
+
+
+    // we neeed to substitute the ips in system,peer with our own
+    // TODO: test with system.peers_v2 !!!
+    protected Buffer ghostProxySubstitution(Buffer buf) {
+        BufferCodec.PrimitiveBuffer buffer2 = BufferCodec.createPrimitiveBuffer(buf);
+        Frame r1 = clientCodec.decode(buffer2);
+
+        if (r1.message instanceof Rows) {
+            Rows res = (Rows) r1.message;
+            if ((res.getMetadata().columnCount > 0)
+                    && ("system".equalsIgnoreCase(res.getMetadata().columnSpecs.get(0).ksName))
+                    && ("peers".equalsIgnoreCase(res.getMetadata().columnSpecs.get(0).tableName))) {
+                List<ColumnSpec> columns = res.getMetadata().columnSpecs;
+                Queue<List<ByteBuffer>> q = res.getData();
+                Queue<List<ByteBuffer>> dst = new ArrayDeque<>();
+                for (List<ByteBuffer> row : q) {
+                    List<ByteBuffer> dstRow = new ArrayList<>();
+                    for (int i = 0; i < res.getMetadata().columnCount; i++) {
+                        ColumnSpec spec = columns.get(i);
+                        if ("peer".equalsIgnoreCase(spec.name) || "rpc_address".equalsIgnoreCase(spec.name)) {
+                            ByteBuffer bb = row.get(i);
+                            if (bb == null) {
+                                dstRow.add(bb);
+                                continue;
+                            }
+                            byte[] b = new byte[4];
+                            bb.get(b);
+                            bb.rewind(); //reset to not mess up writing of the results later
+                            try {
+                                InetAddress ip = InetAddress.getByAddress(b);
+                                if (this.ghostProxyMap.containsKey(ip)) {
+                                    InetAddress ip2 = this.ghostProxyMap.get(ip);
+                                    LOG.info("Replacing {} with {}", ip, ip2);
+                                    byte[] bytes = ip2.getAddress();
+                                    dstRow.add(ByteBuffer.wrap(bytes));
+                                } else {
+                                    LOG.error("Ip {} not found in ghost proxy configuration", ip);
+                                    dstRow.add(bb);
+                                }
+                            } catch (UnknownHostException ex) {
+                                ex.printStackTrace();
+                            }
+                        } else {
+                            dstRow.add(row.get(i));
+                        }
+                    }
+                    dst.add(dstRow);
+                }
+                Rows r = new DefaultRows(res.getMetadata(), dst);
+                Frame f = Frame.forResponse(r1.protocolVersion, r1.streamId, r1.tracingId, r1.customPayload, r1.warnings, r);
+                BufferCodec.PrimitiveBuffer b = serverCodec.encode(f);
+                return b.buffer;
+            }
+
+        }
+
+        return buf;
+    }
+
+    protected boolean checkUnpreparedTarget(FastDecode.State state, Buffer buf) {
+        if ((state == FastDecode.State.query || state == FastDecode.State.execute) && FastDecode.quickLook(buf) == FastDecode.State.error) {
+            BufferCodec.PrimitiveBuffer buffer2 = BufferCodec.createPrimitiveBuffer(buf);
+            Frame r1 = clientCodec.decode(buffer2);
+            if (r1.message instanceof Error) {
+                Error error = (Error) r1.message;
+                if (error.code == ProtocolConstants.ErrorCode.UNPREPARED) {
+                    // we got unrprepared from target so g
+                    return true;
+                }
+            }
+        }
+        return false;
+    }
+
+    private Buffer errorProtocolNotSupported(Buffer buffer, long startTime, int opcode, FastDecode.State state, int protocolVersion) {
+        StringBuilder supported = new StringBuilder("Invalid or unsupported protocol version (");
+        supported = supported.append(protocolVersion).append("); supported versions are (");
+        Iterator i = commandLine.getOptionValues(PROTOCOL_VERSION).iterator();
+        while (i.hasNext()) {
+            Object o = i.next();
+            supported = supported.append(o).append("/v").append(o);
+            if (i.hasNext()) {
+                supported = supported.append(",");
+            }
+        }
+        supported = supported.append(")");
+
+        // generate a protocol error
+        Error e = new Error(10, supported.toString());
+        int streamId = buffer.getShort(2);
+        Frame f = Frame.forResponse((Integer) commandLine.getOptionValues(PROTOCOL_VERSION).get(0), streamId, null, Collections.emptyMap(), Collections.emptyList(), e);
+        if ((Boolean) commandLine.getOptionValue("metrics")) {
+            MeterRegistry registry = BackendRegistries.getDefaultNow();
+            Timer.builder("cassandraProxy.cqlOperation.proxyTime")
+                    .tag("requestOpcode", String.valueOf(opcode))
+                    .tag("requestState", state.toString()).register(registry)
+                    .record(System.nanoTime() - startTime, TimeUnit.NANOSECONDS);
+            Timer.builder("cassandraProxy.cqlOperation.timer")
+                    .tag("requestOpcode", String.valueOf(opcode))
+                    .tag("requestState", state.toString())
+                    .register(registry)
+                    .record(System.nanoTime() - startTime, TimeUnit.NANOSECONDS);
+            Counter.builder("cassandraProxy.cqlOperation.cqlServerErrorCount")
+                    .tag("requestOpcode", String.valueOf(opcode))
+                    .tag("requestState", state.toString())
+                    .register(registry).increment();
+        }
+        return serverCodec.encode(f).buffer;
+    }
+
+    private boolean isProtocolSupported(int protocolVersion) {
+        for (Object o : commandLine.getOptionValues(PROTOCOL_VERSION)) {
+            if (o.equals(protocolVersion)) {
+                return true;
+            }
+        }
+        return false;
+    }
+
+    private void writeToClientSocket(io.vertx.core.net.NetSocket socket, ProxyClient client1, ProxyClient client2, Buffer buf) {
+        socket.write(buf);
+        if (socket.writeQueueFull()) {
+            LOG.warn("Pausing processing");
+            client1.pause();
+            client2.pause();
+            final long startPause = System.nanoTime();
+            socket.drainHandler(done -> {
+                LOG.warn("Resuming processing");
+                client1.resume();
+                client2.resume();
+                if ((Boolean) commandLine.getOptionValue("metrics")) {
+                    MeterRegistry registry = BackendRegistries.getDefaultNow();
+                    Timer.builder("cassandraProxy.clientSocket.paused")
+                            .tag("clientAddress", socket.remoteAddress().toString())
+                            .tag("wait", commandLine.getOptionValue("wait").toString())
+                            .register(registry)
+                            .record(System.nanoTime() - startPause, TimeUnit.NANOSECONDS);
+                }
+            });
+        }
+    }
+
+    private void sendMetrics(long startTime, int opcode, FastDecode.State state, long endTime, Future<Buffer> f1, Future<Buffer> f2, Buffer buf, ProxyClient client1, ProxyClient client2) {
+        MeterRegistry registry = BackendRegistries.getDefaultNow();
+        if (FastDecode.quickLook(buf) == FastDecode.State.error) {
+            Counter.builder("cassandraProxy.cqlOperation.cqlServerErrorCount")
+                    .tag("requestOpcode", String.valueOf(opcode))
+                    .tag("requestState", state.toString())
+                    .register(registry).increment();
+        }
+
+        // Ignore prepared since we handle that elsewhere and create a substitution, no need to count that
+        // against us.
+        if (state != FastDecode.State.prepare
+                && !FastDecode.getMessage(f1.result(), ((Boolean) commandLine.getOptionValue("only-message"))).equals(FastDecode.getMessage(f2.result(), (Boolean) commandLine.getOptionValue("only-message")))) {
+            try {
+                // Turns out some implementations encode the result differentlty so we need to parse to be sure
+                Counter.builder("cassandraProxy.cqlOperation.cqlDifferentResultCount")
+                        .tag("requestOpcode", String.valueOf(opcode))
+                        .tag("requestState", state.toString())
+                        .register(registry).increment();
+                LOG.info("Different result");
+                if (LOG.isDebugEnabled()) {
+                    Frame f = clientCodec.decode(BufferCodec.createPrimitiveBuffer(f1.result()));
+                    Message m1 = f.message;
+                    Frame ff = clientCodec.decode(BufferCodec.createPrimitiveBuffer(f2.result()));
+                    Message m2 = ff.message;
+                    // .equals is often using Object.equals which is no good
+                    //if (!m1.toString().equals(m2.toString())) {
+
+                    LOG.debug("Recieved cassandra server source: {} ", m1);
+                    LOG.debug("Raw: {}", FastDecode.getMessage(f1.result(), (Boolean) commandLine.getOptionValue("only-message")));
+                    LOG.debug("Recieved cassandra server destination: {} ", m2);
+                    LOG.debug("Raw: {}", FastDecode.getMessage(f2.result(), (Boolean) commandLine.getOptionValue("only-message")));
+                }
+            } catch (Exception e) {
+                LOG.warn("Exception decoding message: ", e);
+            }
+        }
+        Timer.builder("cassandraProxy.cqlOperation.proxyTime")
+                .tag("requestOpcode", String.valueOf(opcode))
+                .tag("requestState", state.toString()).register(registry)
+                .record(endTime - startTime, TimeUnit.NANOSECONDS);
+        Timer.builder("cassandraProxy.cqlOperation.timer")
+                .tag("requestOpcode", String.valueOf(opcode))
+                .tag("requestState", state.toString())
+                .register(registry)
+                .record(System.nanoTime() - startTime, TimeUnit.NANOSECONDS);
+        short streamId = buf.getShort(2);
+        sendProxyClientMetric("cassandraProxy.cqlOperationSourceCassandra.timer", opcode, state, client1, registry, streamId);
+        sendProxyClientMetric("cassandraProxy.cqlOperationTargetCassandra.timer", opcode, state, client2, registry, streamId);
+    }
+
+    private void sendProxyClientMetric(String metricName, int opcode, FastDecode.State state, ProxyClient client1, MeterRegistry registry, short streamId) {
+        Long sourceStart = client1.getStartTime(streamId);
+        Long sourceEnd = client1.getEndTime(streamId);
+        if (sourceEnd != null && sourceEnd != null) {
+            Timer.builder(metricName)
+                    .tag("requestOpcode", String.valueOf(opcode))
+                    .tag("requestState", state.toString())
+                    .register(registry)
+                    .record(sourceEnd - sourceStart, TimeUnit.NANOSECONDS);
+        }
+    }
+
+    protected Buffer handleUUID(Buffer buffer) {
+        BufferCodec.PrimitiveBuffer buffer2 = BufferCodec.createPrimitiveBuffer(buffer);
+        try {
+            Frame f = serverCodec.decode(buffer2);
+            LOG.info("Recieved: {}", f.message);
+            Message newMessage = f.message;
+            if (f.message instanceof Query) {
+                Query q = (Query) f.message;
+                // Ideally we would be more targeted in replacing especially for
+                // UPDATE and just target the SET part or the VALUES part
+                // BATCH at least run by cqlsh will also come in as Query and not Batch type
+                // so we handle this here as well.
+                if (q.query.toUpperCase().startsWith("INSERT")
+                        || q.query.toUpperCase().startsWith("UPDATE")
+                        || (q.query.toUpperCase().startsWith("BEGIN BATCH") && (
+                        q.query.toUpperCase().contains("INSERT") || q.query.toUpperCase().contains("UPDATE")))) {
+                    String s = getReplacedQuery(q.query, UUID);
+                    s = getReplacedQuery(s, NOW);
+                    newMessage = new Query(s, q.options);
+                }
+            } else if (f.message instanceof Batch) {
+                // Untested...
+                Batch b = (Batch) f.message;
+                List<Object> queriesOrIds = new ArrayList<>();
+                for (Object o : b.queriesOrIds) {
+                    if (o instanceof String) {
+                        // it's a query and not just an id
+                        String s = getReplacedQuery((String) o, UUID);
+                        o = getReplacedQuery(s, NOW);
+                    }
+                    queriesOrIds.add(o);
+                }
+                List<List<ByteBuffer>> values = new ArrayList<>();
+                for (List<ByteBuffer> list : b.values) {
+                    List<ByteBuffer> v = new ArrayList<>();
+                    for (ByteBuffer bb : list) {
+                        String s = bb.toString();
+                        if (s.trim().equalsIgnoreCase(UUID) || s.trim().equalsIgnoreCase(NOW)) {
+                            ByteBuffer newBB = ByteBuffer.wrap(uuidGenWrapper.getTimeUUID().toString().getBytes());
+                            v.add(newBB);
+                            LOG.info("replaced {}  with {}", s, newBB);
+                        } else {
+                            v.add(bb);
+                        }
+                    }
+                    values.add(v);
+                }
+                newMessage = new Batch(b.type, queriesOrIds, values, b.consistency, b.serialConsistency, b.defaultTimestamp, b.keyspace, b.nowInSeconds);
+            }
+            //  TODO: transform out prepared statement
+            LOG.info("Replaced: {}", newMessage);
+            Frame g = Frame.forRequest(f.protocolVersion, f.streamId, f.tracing, f.customPayload, newMessage);
+            buffer = clientCodec.encode(g).buffer;
+        } catch (Exception e) {
+            LOG.error("Exception during decoding: ", e);
+        }
+        return buffer;
+    }
+
+    protected String getReplacedQuery(String q, String search) {
+        int i = q.toUpperCase().indexOf(search);
+        int j = 0;
+        StringBuilder sb = new StringBuilder();
+        while (i != -1) {
+            sb.append(q.substring(j, i));
+            j = i + search.length();
+            sb.append(uuidGenWrapper.getTimeUUID());
+            i = q.toUpperCase().indexOf(UUID, j);
+        }
+        sb.append(q.substring(j));
+        return sb.toString();
+    }
+
+    private boolean scanForUUID(Buffer buffer) {
+        String s = buffer.getString(9, buffer.length());
+        return s.toUpperCase().contains(UUID) || s.toUpperCase().contains(NOW);
+    }
+
+    private boolean scanForPeers(Buffer buffer) {
+        String s = buffer.getString(9, buffer.length());
+        return s.toUpperCase().contains(PEERS);
+    }
+
+    private boolean scanForPeersV2(Buffer buffer) {
+        String s = buffer.getString(9, buffer.length());
+        return s.toUpperCase().contains(PEERS_V2);
+    }
+
+}
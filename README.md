# Cassandra Proxy

A dual write proxy for Cassandra to aid in data migrations.

## Features

This proxy handles client connections and forwards them to *two* Cassandra
Cluster simultaneously. The idea is that writes will be delivered to both
clusters thus allowing migrations without implementing dual write in the
application.

**Note:** The proxy proxies between two servers in a respective cluster. For optimal performance
it is advised to run multiple proxies.

### Quickstart
(Add steps to get up and running quickly)

1. git clone https://github.com/Azure-Samples/cassandra-proxy.git
2. cd cassandra-proxy
3. mvn package
<<<<<<< HEAD
4. java -jar target/cassandra-proxy-1.0-SNAPSHOT-fat.jar <source-server> <destination-server>
5. cqlsh  -u <user> -p <password> localhost 29042
=======
4. java -jar target/cassandra-proxy-1.0-SNAPSHOT-fat.jar source-server destination-server
5. cqlsh  -u user -p password localhost 29042
>>>>>>> 02e845d0

### Plans
* Read Reports
* Force protocol downgrades
* More robust TLS:wq
  
* ...

### Migration 
1. Run the proxy
2. Use any offline migration, e.g. Spark, sstableloader, or other.
3. TBD: Retrive read reports from proxy and see how close the results are

## Resources

TBD<|MERGE_RESOLUTION|>--- conflicted
+++ resolved
@@ -18,13 +18,8 @@
 1. git clone https://github.com/Azure-Samples/cassandra-proxy.git
 2. cd cassandra-proxy
 3. mvn package
-<<<<<<< HEAD
-4. java -jar target/cassandra-proxy-1.0-SNAPSHOT-fat.jar <source-server> <destination-server>
-5. cqlsh  -u <user> -p <password> localhost 29042
-=======
 4. java -jar target/cassandra-proxy-1.0-SNAPSHOT-fat.jar source-server destination-server
 5. cqlsh  -u user -p password localhost 29042
->>>>>>> 02e845d0
 
 ### Plans
 * Read Reports
